--- conflicted
+++ resolved
@@ -48,13 +48,8 @@
 MAX_RETRIES = 2  # Reduced retries for faster failure handling
 RETRY_DELAY = 0.5  # Reduced delay between retries
 MAX_QUEUE_SIZE = 50  # Further reduced for better memory usage
-<<<<<<< HEAD
-HEALTH_CHECK_INTERVAL = 2  # Faster health checks
-STREAM_CHUNK_SIZE = 16384  # Increased chunk size for better throughput
-=======
 HEALTH_CHECK_INTERVAL = 0.5  # Faster health checks
 STREAM_CHUNK_SIZE = 8  # User-specified chunk size for minimal initial buffering
->>>>>>> b4ce29ff
 
 # Utility functions
 def get_this_instance_model_service_info() -> Dict[str, Any]:
@@ -344,12 +339,6 @@
                 return False
             
             # Wait for the process to start by checking the health endpoint
-<<<<<<< HEAD
-            port = service_info["port"]
-            if not wait_for_health(port, timeout=service_start_timeout):
-                logger.error(f"AI server failed to start within {service_start_timeout} seconds")
-                return False
-=======
             llama_server_port = service_info_to_reload.get("llama_server_port")
             if not llama_server_port:
                 logger.error(f"Cannot check health for model '{log_model_name}': llama_server_port not found.")
@@ -365,7 +354,6 @@
                         break
                 except (requests.RequestException, ConnectionError):
                     await asyncio.sleep(HEALTH_CHECK_INTERVAL)
->>>>>>> b4ce29ff
             
             # Check if the process is running
             if ai_process.poll() is None:
