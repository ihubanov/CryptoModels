--- conflicted
+++ resolved
@@ -165,25 +165,6 @@
             ModelNotFoundError: If a model file is not found.
             ServiceStartError: If any service fails to start.
         """
-<<<<<<< HEAD
-        if not hash:
-            raise ValueError("Filecoin hash is required to start the service")
-
-        # Check if the requested port is available before doing expensive operations
-        try:
-            with socket.socket(socket.AF_INET, socket.SOCK_STREAM) as s:
-                s.settimeout(2)
-                result = s.connect_ex((host, port))
-                if result == 0:  # Connection successful, port is in use
-                    raise ServiceStartError(f"Port {port} is already in use on {host}")
-        except socket.error as e:
-            if "Connection refused" not in str(e):
-                raise ServiceStartError(f"Unable to check port {port} availability: {str(e)}")
-            # Connection refused means port is free, which is what we want
-
-        try:
-            logger.info(f"Starting local AI service for model with hash: {hash}")
-=======
         if not model_hashes:
             raise ValueError("At least one Filecoin hash is required to start services.")
 
@@ -205,7 +186,6 @@
                 continue
 
             logger.info(f"Starting local AI service for model with hash: {model_hash}")
->>>>>>> b4ce29ff
             
             try:
                 local_model_path = asyncio.run(download_model_from_filecoin_async(model_hash))
@@ -350,101 +330,9 @@
                         )
                     logger.info(f"FastAPI for {model_hash} logs at {api_log_stderr_path}")
                 except Exception as e:
-<<<<<<< HEAD
-                    logger.error(f"Error saving metadata file: {e}")
-
-            if "gemma" in folder_name.lower():
-                template_path, best_practice_path = self._get_family_template_and_practice("gemma")
-                # Gemma models are memory intensive, so we reduce the context length
-                context_length = context_length // 2
-                running_ai_command = self._build_ai_command(
-                    local_model_path, local_ai_port, host, context_length, template_path
-                )
-            elif "qwen25" in folder_name.lower():
-                template_path, best_practice_path = self._get_family_template_and_practice("qwen25")
-                running_ai_command = self._build_ai_command(
-                    local_model_path, local_ai_port, host, context_length, template_path, best_practice_path
-                )
-            elif "qwen3" in folder_name.lower():
-                template_path, best_practice_path = self._get_family_template_and_practice("qwen3")
-                running_ai_command = self._build_ai_command(
-                    local_model_path, local_ai_port, host, context_length, template_path, best_practice_path
-                )
-            elif "llama" in folder_name.lower():
-                template_path, best_practice_path = self._get_family_template_and_practice("llama")
-                running_ai_command = self._build_ai_command(
-                    local_model_path, local_ai_port, host, context_length, template_path, best_practice_path
-                )
-            else:
-                running_ai_command = self._build_ai_command(
-                    local_model_path, local_ai_port, host, context_length
-                )
-
-            if service_metadata["multimodal"]:
-                running_ai_command.extend([
-                    "--mmproj", str(local_projector_path)
-                ])
-
-            logger.info(f"Starting process: {' '.join(running_ai_command)}")
-            service_metadata["running_ai_command"] = running_ai_command
-            # Create log files for stdout and stderr for AI process
-            os.makedirs("logs", exist_ok=True)
-            ai_log_stderr = Path(f"logs/ai.log")
-            ai_process = None
-            try:
-                with open(ai_log_stderr, 'w') as stderr_log:
-                    ai_process = subprocess.Popen(
-                        running_ai_command,
-                        stderr=stderr_log,
-                        preexec_fn=os.setsid
-                    )
-                logger.info(f"AI logs written to {ai_log_stderr}")
-            except Exception as e:
-                logger.error(f"Error starting AI service: {str(e)}", exc_info=True)
-                return False
-    
-            if not wait_for_health(local_ai_port):
-                logger.error(f"Service failed to start within 600 seconds")
-                ai_process.terminate()
-                return False
-            
-            logger.info(f"[LOCAL-AI] Local AI service started on port {local_ai_port}")
-
-            # start the FastAPI app in the background           
-            uvicorn_command = [
-                "uvicorn",
-                "local_ai.apis:app",
-                "--host", host,
-                "--port", str(port),
-                "--log-level", "info"
-            ]
-            logger.info(f"Starting process: {' '.join(uvicorn_command)}")
-            # Create log files for stdout and stderr
-            os.makedirs("logs", exist_ok=True)
-            api_log_stderr = Path(f"logs/api.log")
-            try:
-                with open(api_log_stderr, 'w') as stderr_log:
-                    apis_process = subprocess.Popen(
-                        uvicorn_command,
-                        stderr=stderr_log,
-                        preexec_fn=os.setsid
-                    )
-                logger.info(f"API logs written to {api_log_stderr}")
-            except Exception as e:
-                logger.error(f"Error starting FastAPI app: {str(e)}", exc_info=True)
-                ai_process.terminate()
-                return False
-            
-            if not wait_for_health(port):
-                logger.error(f"API service failed to start within 600 seconds")
-                ai_process.terminate()
-                apis_process.terminate()
-                return False
-=======
                     logger.error(f"Error starting FastAPI for {model_hash}: {str(e)}", exc_info=True)
                     if ai_process: ai_process.terminate() # Clean up llama-server
                     continue # Next model
->>>>>>> b4ce29ff
 
                 if not self._wait_for_service(app_port_for_this_model): # Wait for FastAPI app
                     logger.error(f"FastAPI for {model_hash} failed to start on port {app_port_for_this_model}.")
